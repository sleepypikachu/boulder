// Copyright 2014 ISRG.  All rights reserved
// This Source Code Form is subject to the terms of the Mozilla Public
// License, v. 2.0. If a copy of the MPL was not distributed with this
// file, You can obtain one at http://mozilla.org/MPL/2.0/.

package ra

import (
	"crypto/x509"
	"fmt"
	"net/url"
	"regexp"
	"strconv"
	"time"

	"github.com/letsencrypt/boulder/core"
	"github.com/letsencrypt/boulder/jose"
	"github.com/letsencrypt/boulder/policy"
)

// All of the fields in RegistrationAuthorityImpl need to be
// populated, or there is a risk of panic.
type RegistrationAuthorityImpl struct {
	CA core.CertificateAuthority
	VA core.ValidationAuthority
	SA core.StorageAuthority
	PA core.PolicyAuthority

	AuthzBase string
}

func NewRegistrationAuthorityImpl() RegistrationAuthorityImpl {
	ra := RegistrationAuthorityImpl{}
	ra.PA = policy.NewPolicyAuthorityImpl()
	return ra
}

<<<<<<< HEAD
var allButLastPathSegment = regexp.MustCompile("^.*/")
=======
var dnsLabelRegexp = regexp.MustCompile("^[a-zA-Z0-9-]*$")
var ipAddressRegexp = regexp.MustCompile("^[0-9.]*$")

func forbiddenIdentifier(id string) bool {
	// A DNS label is a part separated by dots, e.g. www.foo.net has labels
	// "www", "foo", and "net".
	const maxLabels = 10
	labels := strings.SplitN(id, ".", maxLabels+1)
	if len(labels) < 2 || len(labels) > maxLabels {
		return true
	}

	for _, label := range labels {
		// DNS defines max label length as 63 characters. Some implementations allow
		// more, but we will be conservative.
		if len(label) < 1 || len(label) > 63 {
			return true
		}
		// Only alphanumerics and dash are allowed in identifiers.
		// TODO: Before identifiers reach this function, do lowercasing.
		if !dnsLabelRegexp.MatchString(label) {
			return true
		}

		// A label cannot begin with a hyphen (-)
		if label[0] == '-' {
			return true
		}
>>>>>>> 70ab4a46

func lastPathSegment(url core.AcmeURL) string {
	return allButLastPathSegment.ReplaceAllString(url.Path, "")
}

func (ra *RegistrationAuthorityImpl) NewRegistration(init core.Registration, key jose.JsonWebKey) (reg core.Registration, err error) {
	regID, err := ra.SA.NewRegistration()
	if err != nil {
		return
	}

	reg = core.Registration{
		ID:            regID,
		Key:           key,
		RecoveryToken: core.NewToken(),
	}
	reg.MergeUpdate(init)

	// Store the authorization object, then return it
	err = ra.SA.UpdateRegistration(reg)
	return
}

func (ra *RegistrationAuthorityImpl) NewAuthorization(request core.Authorization, key jose.JsonWebKey) (authz core.Authorization, err error) {
	identifier := request.Identifier

	// Check that the identifier is present and appropriate
	if err = ra.PA.WillingToIssue(identifier); err != nil {
		return
	}

	// Create validations
<<<<<<< HEAD
	// TODO: Assign URLs
	challenges, combinations := ra.PA.ChallengesFor(identifier)
=======
	simpleHTTPS := core.SimpleHTTPSChallenge()
	dvsni := core.DvsniChallenge()
>>>>>>> 70ab4a46
	authID, err := ra.SA.NewPendingAuthorization()
	if err != nil {
		return
	}
	for i := range challenges {
		// Ignoring these errors because we construct the URLs to be correct
		challengeURI, _ := url.Parse(ra.AuthzBase + authID + "?challenge=" + strconv.Itoa(i))
		challenges[i].URI = core.AcmeURL(*challengeURI)
	}

	// Create a new authorization object
	authz = core.Authorization{
<<<<<<< HEAD
		ID:           authID,
		Identifier:   identifier,
		Key:          key,
		Status:       core.StatusPending,
		Challenges:   challenges,
		Combinations: combinations,
=======
		ID:         authID,
		Identifier: identifier,
		Key:        key,
		Status:     core.StatusPending,
		Challenges: map[string]core.Challenge{
			core.ChallengeTypeSimpleHTTPS: simpleHTTPS,
			core.ChallengeTypeDVSNI:       dvsni,
		},
>>>>>>> 70ab4a46
	}

	// Store the authorization object, then return it
	err = ra.SA.UpdatePendingAuthorization(authz)
	return
}

func (ra *RegistrationAuthorityImpl) NewCertificate(req core.CertificateRequest, jwk jose.JsonWebKey) (cert core.Certificate, err error) {
	// Verify the CSR
	// TODO: Verify that other aspects of the CSR are appropriate
	csr := req.CSR
	if err = core.VerifyCSR(csr); err != nil {
		err = core.UnauthorizedError("Invalid signature on CSR")
		return
	}

	// Gather authorized domains from the referenced authorizations
	authorizedDomains := map[string]bool{}
	now := time.Now()
	for _, url := range req.Authorizations {
		id := lastPathSegment(url)
		authz, err := ra.SA.GetAuthorization(id)
		if err != nil || // Couldn't find authorization
			!jwk.Equals(authz.Key) || // Not for the right account key
			authz.Status != core.StatusValid || // Not finalized or not successful
			authz.Expires.Before(now) || // Expired
			authz.Identifier.Type != core.IdentifierDNS {
			// XXX: It may be good to fail here instead of ignoring invalid authorizations.
			//      However, it seems like this treatment is more in the spirit of Postel's
			//      law, and it hides information from attackers.
			continue
		}

		authorizedDomains[authz.Identifier.Value] = true
	}

	// Validate that authorization key is authorized for all domains
	names := csr.DNSNames
	if len(csr.Subject.CommonName) > 0 {
		names = append(names, csr.Subject.CommonName)
	}
	for _, name := range names {
		if !authorizedDomains[name] {
			err = core.UnauthorizedError(fmt.Sprintf("Key not authorized for name %s", name))
			return
		}
	}

	// Create the certificate
	cert, err = ra.CA.IssueCertificate(*csr)
	return
}

func (ra *RegistrationAuthorityImpl) UpdateRegistration(base core.Registration, update core.Registration) (reg core.Registration, err error) {
	base.MergeUpdate(update)
	reg = base
	err = ra.SA.UpdateRegistration(base)
	return
}

func (ra *RegistrationAuthorityImpl) UpdateAuthorization(base core.Authorization, challengeIndex int, response core.Challenge) (authz core.Authorization, err error) {
	// Copy information over that the client is allowed to supply
	authz = base
	if challengeIndex >= len(authz.Challenges) {
		err = core.MalformedRequestError("Invalid challenge index")
		return
	}
	authz.Challenges[challengeIndex] = authz.Challenges[challengeIndex].MergeResponse(response)

	// Store the updated version
	if err = ra.SA.UpdatePendingAuthorization(authz); err != nil {
		return
	}

<<<<<<< HEAD
	// Dispatch to the VA for service
	ra.VA.UpdateValidations(authz)
=======
	// If any challenges were updated, dispatch to the VA for service
	if newResponse {
		if err = ra.VA.UpdateValidations(authz); err != nil {
			return
		}
	}
>>>>>>> 70ab4a46

	return
}

func (ra *RegistrationAuthorityImpl) RevokeCertificate(cert x509.Certificate) error {
	// TODO: ra.CA.RevokeCertificate()
	return nil
}

func (ra *RegistrationAuthorityImpl) OnValidationUpdate(authz core.Authorization) {
	// Check to see whether the updated validations are sufficient
	// Current policy is to accept if any validation succeeded
	for _, val := range authz.Challenges {
		if val.Status == core.StatusValid {
			authz.Status = core.StatusValid
			break
		}
	}

	// If no validation succeeded, then the authorization is invalid
	// NOTE: This only works because we only ever do one validation
	if authz.Status != core.StatusValid {
		authz.Status = core.StatusInvalid
	} else {
		// TODO: Enable configuration of expiry time
		authz.Expires = time.Now().Add(365 * 24 * time.Hour)
	}

	// Finalize the authorization (error ignored)
	_ = ra.SA.FinalizeAuthorization(authz)
}<|MERGE_RESOLUTION|>--- conflicted
+++ resolved
@@ -35,38 +35,7 @@
 	return ra
 }
 
-<<<<<<< HEAD
 var allButLastPathSegment = regexp.MustCompile("^.*/")
-=======
-var dnsLabelRegexp = regexp.MustCompile("^[a-zA-Z0-9-]*$")
-var ipAddressRegexp = regexp.MustCompile("^[0-9.]*$")
-
-func forbiddenIdentifier(id string) bool {
-	// A DNS label is a part separated by dots, e.g. www.foo.net has labels
-	// "www", "foo", and "net".
-	const maxLabels = 10
-	labels := strings.SplitN(id, ".", maxLabels+1)
-	if len(labels) < 2 || len(labels) > maxLabels {
-		return true
-	}
-
-	for _, label := range labels {
-		// DNS defines max label length as 63 characters. Some implementations allow
-		// more, but we will be conservative.
-		if len(label) < 1 || len(label) > 63 {
-			return true
-		}
-		// Only alphanumerics and dash are allowed in identifiers.
-		// TODO: Before identifiers reach this function, do lowercasing.
-		if !dnsLabelRegexp.MatchString(label) {
-			return true
-		}
-
-		// A label cannot begin with a hyphen (-)
-		if label[0] == '-' {
-			return true
-		}
->>>>>>> 70ab4a46
 
 func lastPathSegment(url core.AcmeURL) string {
 	return allButLastPathSegment.ReplaceAllString(url.Path, "")
@@ -99,13 +68,8 @@
 	}
 
 	// Create validations
-<<<<<<< HEAD
 	// TODO: Assign URLs
 	challenges, combinations := ra.PA.ChallengesFor(identifier)
-=======
-	simpleHTTPS := core.SimpleHTTPSChallenge()
-	dvsni := core.DvsniChallenge()
->>>>>>> 70ab4a46
 	authID, err := ra.SA.NewPendingAuthorization()
 	if err != nil {
 		return
@@ -118,23 +82,12 @@
 
 	// Create a new authorization object
 	authz = core.Authorization{
-<<<<<<< HEAD
 		ID:           authID,
 		Identifier:   identifier,
 		Key:          key,
 		Status:       core.StatusPending,
 		Challenges:   challenges,
 		Combinations: combinations,
-=======
-		ID:         authID,
-		Identifier: identifier,
-		Key:        key,
-		Status:     core.StatusPending,
-		Challenges: map[string]core.Challenge{
-			core.ChallengeTypeSimpleHTTPS: simpleHTTPS,
-			core.ChallengeTypeDVSNI:       dvsni,
-		},
->>>>>>> 70ab4a46
 	}
 
 	// Store the authorization object, then return it
@@ -209,17 +162,8 @@
 		return
 	}
 
-<<<<<<< HEAD
 	// Dispatch to the VA for service
 	ra.VA.UpdateValidations(authz)
-=======
-	// If any challenges were updated, dispatch to the VA for service
-	if newResponse {
-		if err = ra.VA.UpdateValidations(authz); err != nil {
-			return
-		}
-	}
->>>>>>> 70ab4a46
 
 	return
 }
